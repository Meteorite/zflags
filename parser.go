// Copyright 2012 Jesse van den Kieboom. All rights reserved.
// Use of this source code is governed by a BSD-style
// license that can be found in the LICENSE file.

package flags

import (
	"bytes"
	"fmt"
	"os"
	"path"
	"strings"
	"unicode/utf8"
	"io"
)

// A Parser provides command line option parsing. It can contain several
// option groups each with their own set of options.
type Parser struct {
	// The option groups available to the parser
	Groups    []*Group
	GroupsMap map[string]*Group

	// The parser application name
	ApplicationName string

	// The usage (e.g. [OPTIONS] <filename>)
	Usage string

	Options Options
}

// Parser options
type Options uint

const (
	// No options
	None Options = 0

	// Add a default Help Options group to the parser containing -h and
	// --help options. When either -h or --help is specified on the command
	// line, a pretty formatted help message will be printed to os.Stderr.
	// The parser will return ErrHelp.
	HelpFlag = 1 << iota

	// Pass all arguments after a double dash, --, as remaining command line
	// arguments (i.e. they will not be parsed for flags)
	PassDoubleDash

	// Ignore any unknown options and pass them as remaining command line
	// arguments
	IgnoreUnknown

	// Print any errors which occured during parsing to os.Stderr
	PrintErrors

	// A convenient default set of options
	Default = HelpFlag | PrintErrors | PassDoubleDash
)

// Parse is a convenience function to parse command line options with default
// settings. The provided data is a pointer to a struct representing the
// default option group (named "Application Options"). For more control, use
// flags.NewParser.
func Parse(data interface{}) ([]string, error) {
	return NewParser(data, Default).Parse()
}

<<<<<<< HEAD
// ParseArgs is a convenience function to parse command line options with default
// settings. The provided data is a pointer to a struct representing the
// default option group (named "Application Options"). The args argument is
// the list of command line arguments to parse. If you just want to parse the
// default program command line arguments (i.e. os.Args), then use flags.Parse
// instead. For more control, use flags.NewParser.
func ParseArgs(data interface{}, args []string) ([]string, error) {
	return NewParser(data, Default).ParseArgs(args)
=======
// ParseIni is a convenience function to parse command line options with default
// settings from an ini file. The provided data is a pointer to a struct
// representing the default option group (named "Application Options"). For
// more control, use flags.NewParser.
func ParseIni(filename string, data interface{}) error {
	return NewParser(data, Default).ParseIniFile(filename)
>>>>>>> 7c5e61bc
}

// NewParser creates a new parser. It uses os.Args[0] as the application
// name and then calls Parser.NewNamedParser (see Parser.NewNamedParser for
// more details). The provided data is a pointer to a struct representing the
// default option group (named "Application Options"), or nil if the default
// group should not be added. The options parameter specifies a set of options
// for the parser.
func NewParser(data interface{}, options Options) *Parser {
	if data == nil {
		return NewNamedParser(path.Base(os.Args[0]), options)
	}

	return NewNamedParser(path.Base(os.Args[0]), options, NewGroup("Application Options", data))
}

// NewNamedParser creates a new parser. The appname is used to display the
// executable name in the builtin help message. An initial set of option groups
// can be specified when constructing a parser, but you can also add additional
// option groups later (see Parser.AddGroup).
func NewNamedParser(appname string, options Options, groups ...*Group) *Parser {
	ret := &Parser{
		ApplicationName: appname,
		Groups:          groups,
		GroupsMap:       make(map[string]*Group),
		Options:         options,
		Usage:           "[OPTIONS]",
	}

	for _, group := range groups {
		ret.GroupsMap[group.Name] = group
	}

	return ret
}

// AddGroup adds a new group to the parser with the given name and data. The
// data needs to be a pointer to a struct from which the fields indicate which
// options are in the group.
func (p *Parser) AddGroup(name string, data interface{}) *Parser {
	group := NewGroup(name, data)

	p.Groups = append(p.Groups, group)
	p.GroupsMap[name] = group

	return p
}

// Parse parses the command line arguments from os.Args using Parser.ParseArgs.
// For more detailed information see ParseArgs.
func (p *Parser) Parse() ([]string, error) {
	return p.ParseArgs(os.Args[1:])
}

// ParseIniFile parses flags from an ini formatted file. See ParseIni for more
// information on the ini file foramt. The returned errors can be of the type
// flags.Error or flags.IniError.
func (p *Parser) ParseIniFile(filename string) error {
	p.storeDefaults()

	ini, err := readIniFromFile(filename)

	if err != nil {
		return err
	}

	return p.parseIni(ini)
}

// ParseIni parses flags from an ini format. You can use ParseIniFile as a
// convenience function to parse from a filename instead of a general
// io.Reader.
//
// The format of the ini file is as follows:
//
// [Option group name]
// option = value
//
// Each section in the ini file represents an option group in the flags parser.
// The default flags parser option group (i.e. when using flags.Parse) is
// named 'Application Options'. The ini option name is matched in the following
// order:
//
// 1. Compared to the ini-name tag on the option struct field (if present)
// 2. Compared to the struct field name
// 3. Compared to the option long name (if present)
// 4. Compared to the option short name (if present)
//
// The returned errors can be of the type flags.Error or
// flags.IniError.
func (p *Parser) ParseIni(reader io.Reader) error {
	p.storeDefaults()

	ini, err := readIni(reader, "")

	if err != nil {
		return err
	}

	return p.parseIni(ini)
}

// WriteIniToFile writes the flags as ini format into a file. See WriteIni
// for more information. The returned error occurs when the specified file
// could not be opened for writing.
func (p *Parser) WriteIniToFile(filename string, options IniOptions) error {
	file, err := os.Create(filename)

	if err != nil {
		return err
	}

	defer file.Close()
	p.WriteIni(file, options)

	return nil
}

// WriteIni writes the current values of all the flags to an ini format.
// See ParseIni for more information on the ini file format. You typically
// call this only after settings have been parsed since the default values of each
// option are stored just before parsing the flags (this is only relevant when
// IniIncludeDefaults is _not_ set in options).
func (p *Parser) WriteIni(writer io.Writer, options IniOptions) {
	writeIni(p, writer, options)
}

// ParseArgs parses the command line arguments according to the option groups that
// were added to the parser. On successful parsing of the arguments, the
// remaining, non-option, arguments (if any) are returned. The returned error
// indicates a parsing error and can be used with PrintError to display
// contextual information on where the error occurred exactly.
//
// When the common help group has been added (AddHelp) and either -h or --help
// was specified in the command line arguments, a help message will be
// automatically printed. Furthermore, the special error type ErrHelp is returned.
// It is up to the caller to exit the program if so desired.
func (p *Parser) ParseArgs(args []string) ([]string, error) {
	ret := make([]string, 0, len(args))
	i := 0

<<<<<<< HEAD
	if (p.Options & HelpFlag) != None {
=======
	p.storeDefaults()

	if (p.Options & ShowHelp) != None {
>>>>>>> 7c5e61bc
		var help struct {
			ShowHelp func() error `short:"h" long:"help" description:"Show this help message"`
		}

		help.ShowHelp = func() error {
			var b bytes.Buffer
			p.WriteHelp(&b)
			return newError(ErrHelp, b.String())
		}

		p.Groups = append([]*Group{NewGroup("Help Options", &help)}, p.Groups...)
		p.Options &^= HelpFlag
	}

	required := make(map[*Option]struct{})

	// Mark required arguments in a map
	for _, group := range p.Groups {
		for _, option := range group.Options {
			if option.Required {
				required[option] = struct {}{}
			}
		}
	}

	for i < len(args) {
		arg := args[i]
		i++

		// When PassDoubleDash is set and we encounter a --, then
		// simply append all the rest as arguments and break out
		if (p.Options&PassDoubleDash) != None && arg == "--" {
			ret = append(ret, args[i:]...)
			break
		}

		// If the argument is not an option, then append it to the rest
		if arg[0] != '-' {
			ret = append(ret, arg)
			continue
		}

		pos := strings.Index(arg, "=")
		var argument *string

		if pos >= 0 {
			rest := arg[pos+1:]
			argument = &rest
			arg = arg[:pos]
		}

		var err error
		var option *Option

		if strings.HasPrefix(arg, "--") {
			err, i, option = p.parseLong(args, arg[2:], argument, i)
		} else {
			short := arg[1:]

			for j, c := range short {
				clen := utf8.RuneLen(c)
				islast := (j+clen == len(short))

				if !islast && argument == nil {
					rr := short[j+clen:]
					next, _ := utf8.DecodeRuneInString(rr)
					info, _ := p.getShort(c)

					if info != nil && info.canArgument() {
						if snext, _ := p.getShort(next); snext == nil {
							// Consider the next stuff as an argument
							argument = &rr
							islast = true
						}
					}
				}

				err, i, option = p.parseShort(args, c, islast, argument, i)

				if err != nil || islast {
					break
				}
			}
		}

		if err != nil {
			if (p.Options & IgnoreUnknown) != None {
				ret = append(ret, arg)
			} else {
<<<<<<< HEAD
				parseErr, ok := err.(*Error)

				if !ok {
					parseErr = newError(ErrUnknown, err.Error())
				}

				if (p.Options&PrintErrors) != None {
					if parseErr.Type == ErrHelp {
						fmt.Fprintln(os.Stderr, err)
					} else {
						fmt.Fprintf(os.Stderr, "Flags error: %s\n", err.Error())
					}
=======
				if (p.Options&PrintErrors) != None && err != ErrHelp {
					fmt.Fprintf(os.Stderr, "Flags error: %s\n", err.Error())
>>>>>>> 7c5e61bc
				}

				return nil, wrapError(err)
			}
		} else {
			delete(required, option)
		}
	}

	if len(required) > 0 {
		names := make([]string, 0, len(required))

		for k, _ := range required {
			names = append(names, "`" + k.String() + "'")
		}

		var msg string

		if len(names) == 1 {
			msg = fmt.Sprintf("the required flag %s was not specified", names[0])
		} else {
			msg = fmt.Sprintf("the required flags %s and %s were not specified",
			                  strings.Join(names[:len(names)-1], ", "), names[len(names)-1])
		}

		err := newError(ErrRequired, msg)

		if (p.Options&PrintErrors) != None {
			fmt.Fprintln(os.Stderr, err)
		}

		return nil, err
	}

	return ret, nil
}<|MERGE_RESOLUTION|>--- conflicted
+++ resolved
@@ -7,11 +7,11 @@
 import (
 	"bytes"
 	"fmt"
+	"io"
 	"os"
 	"path"
 	"strings"
 	"unicode/utf8"
-	"io"
 )
 
 // A Parser provides command line option parsing. It can contain several
@@ -66,7 +66,6 @@
 	return NewParser(data, Default).Parse()
 }
 
-<<<<<<< HEAD
 // ParseArgs is a convenience function to parse command line options with default
 // settings. The provided data is a pointer to a struct representing the
 // default option group (named "Application Options"). The args argument is
@@ -75,14 +74,14 @@
 // instead. For more control, use flags.NewParser.
 func ParseArgs(data interface{}, args []string) ([]string, error) {
 	return NewParser(data, Default).ParseArgs(args)
-=======
+}
+
 // ParseIni is a convenience function to parse command line options with default
 // settings from an ini file. The provided data is a pointer to a struct
 // representing the default option group (named "Application Options"). For
 // more control, use flags.NewParser.
 func ParseIni(filename string, data interface{}) error {
 	return NewParser(data, Default).ParseIniFile(filename)
->>>>>>> 7c5e61bc
 }
 
 // NewParser creates a new parser. It uses os.Args[0] as the application
@@ -224,13 +223,9 @@
 	ret := make([]string, 0, len(args))
 	i := 0
 
-<<<<<<< HEAD
+	p.storeDefaults()
+
 	if (p.Options & HelpFlag) != None {
-=======
-	p.storeDefaults()
-
-	if (p.Options & ShowHelp) != None {
->>>>>>> 7c5e61bc
 		var help struct {
 			ShowHelp func() error `short:"h" long:"help" description:"Show this help message"`
 		}
@@ -251,7 +246,7 @@
 	for _, group := range p.Groups {
 		for _, option := range group.Options {
 			if option.Required {
-				required[option] = struct {}{}
+				required[option] = struct{}{}
 			}
 		}
 	}
@@ -320,23 +315,18 @@
 			if (p.Options & IgnoreUnknown) != None {
 				ret = append(ret, arg)
 			} else {
-<<<<<<< HEAD
 				parseErr, ok := err.(*Error)
 
 				if !ok {
 					parseErr = newError(ErrUnknown, err.Error())
 				}
 
-				if (p.Options&PrintErrors) != None {
+				if (p.Options & PrintErrors) != None {
 					if parseErr.Type == ErrHelp {
 						fmt.Fprintln(os.Stderr, err)
 					} else {
 						fmt.Fprintf(os.Stderr, "Flags error: %s\n", err.Error())
 					}
-=======
-				if (p.Options&PrintErrors) != None && err != ErrHelp {
-					fmt.Fprintf(os.Stderr, "Flags error: %s\n", err.Error())
->>>>>>> 7c5e61bc
 				}
 
 				return nil, wrapError(err)
@@ -350,7 +340,7 @@
 		names := make([]string, 0, len(required))
 
 		for k, _ := range required {
-			names = append(names, "`" + k.String() + "'")
+			names = append(names, "`"+k.String()+"'")
 		}
 
 		var msg string
@@ -359,12 +349,12 @@
 			msg = fmt.Sprintf("the required flag %s was not specified", names[0])
 		} else {
 			msg = fmt.Sprintf("the required flags %s and %s were not specified",
-			                  strings.Join(names[:len(names)-1], ", "), names[len(names)-1])
+				strings.Join(names[:len(names)-1], ", "), names[len(names)-1])
 		}
 
 		err := newError(ErrRequired, msg)
 
-		if (p.Options&PrintErrors) != None {
+		if (p.Options & PrintErrors) != None {
 			fmt.Fprintln(os.Stderr, err)
 		}
 
