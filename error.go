--- conflicted
+++ resolved
@@ -49,9 +49,6 @@
 		Type:    tp,
 		Message: message,
 	}
-<<<<<<< HEAD
-}
-=======
 }
 
 func wrapError(err error) error {
@@ -60,10 +57,4 @@
 	}
 
 	return err
-}
-
-// The builtin help message was printed. This value will be returned from
-// Parse when the builtin help message was shown (i.e. when the ShowHelp
-// option is set and either -h or --help was specified on the command line).
-var ErrHelp = newError(ErrHelpShown, "help shown")
->>>>>>> 7c5e61bc
+}