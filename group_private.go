--- conflicted
+++ resolved
@@ -131,11 +131,8 @@
 
 		optional := (mtag.Get("optional") != "")
 		required := (mtag.Get("required") != "")
-<<<<<<< HEAD
 		choices := mtag.GetMany("choice")
-=======
 		hidden := (mtag.Get("hidden") != "")
->>>>>>> f59c328d
 
 		option := &Option{
 			Description:      description,
@@ -149,11 +146,8 @@
 			Required:         required,
 			ValueName:        valueName,
 			DefaultMask:      defaultMask,
-<<<<<<< HEAD
 			Choices:          choices,
-=======
 			Hidden:           hidden,
->>>>>>> f59c328d
 
 			group: g,
 
